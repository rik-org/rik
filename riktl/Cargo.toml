[package]
name = "riktl"
version = "0.1.0"
authors = ["Julian Labatut <julian.labatut@etu.umontpellier.fr>", "Mathias Flagey <mathias.flagey@etu.umontpellier.fr>"]
edition = "2018"

# See more keys and their definitions at https://doc.rust-lang.org/cargo/reference/manifest.html

[dependencies]
httpclient = { path = "httpclient" }
<<<<<<< HEAD
clap = { git = "https://github.com/clap-rs/clap", rev = "89d1519"}

=======
serde = { version = "1.0.126", features = ["derive"] }
serde_json = "1.0.64"
prettytable-rs = "^0.8"
>>>>>>> 36156f15
[workspace]
members = [
    "httpclient"
]<|MERGE_RESOLUTION|>--- conflicted
+++ resolved
@@ -8,14 +8,11 @@
 
 [dependencies]
 httpclient = { path = "httpclient" }
-<<<<<<< HEAD
-clap = { git = "https://github.com/clap-rs/clap", rev = "89d1519"}
-
-=======
 serde = { version = "1.0.126", features = ["derive"] }
 serde_json = "1.0.64"
 prettytable-rs = "^0.8"
->>>>>>> 36156f15
+clap = { git = "https://github.com/clap-rs/clap", rev = "89d1519"}
+
 [workspace]
 members = [
     "httpclient"
