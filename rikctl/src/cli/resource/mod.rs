--- conflicted
+++ resolved
@@ -17,9 +17,7 @@
 #[derive(Debug, Subcommand)]
 pub enum GetMultipleResource {
     Instances(GetMultipleInstance),
-<<<<<<< HEAD
-    /// List workloads,
-    Workload(GetMultipleWorkload),
+    Workloads(GetMultipleWorkload),
 }
 
 /// Trait which defines how resources should be displayed
@@ -34,7 +32,4 @@
     }
     /// Prints the list of resources in form of table
     fn into_table(&self) -> Table;
-=======
-    Workloads(GetMultipleWorkload),
->>>>>>> de6a08b5
 }