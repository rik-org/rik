use std::path::PathBuf;

use anyhow::{Error, Result};
use config::{Config, ConfigError, Environment, File};
use serde::{Deserialize, Serialize};
use tracing::{debug, instrument};

const CONFIG_LOCATION_KEY: &str = "RIKCONFIG";
const CONFIG_FILE_NAME: &str = "config.yaml";

/// `Configuration` hold the configuration of the tool
/// in order to be able to interact with the remote cluster.
#[derive(Debug, Default, Serialize, Deserialize, Clone)]
pub struct Configuration {
    pub cluster: Cluster,
}

/// `Cluster` hold the configuration block at the key `cluster` in `Configuration`.
#[derive(Debug, Serialize, Deserialize, Clone)]
pub struct Cluster {
    pub name: String,
    pub server: String,
}

impl Default for Cluster {
    fn default() -> Self {
        Self {
            name: "rik.local".to_string(),
            server: "http://127.0.0.1:5000".to_string(),
        }
    }
}

impl Configuration {
<<<<<<< HEAD
    #[instrument(name = "Configuration::load")]
    pub fn load() -> Result<Self> {
        debug!("Loading configuration");
        let default_config_path = match dirs::home_dir().and_then(|p| p.to_str().map(String::from))
        {
            Some(path) => Ok(path),
            None => Err(Error::msg(
                "Wrong operating system, cannont find home directory",
            )),
        };
=======
    #[cfg(not(target_os = "windows"))]
    fn get_home_path() -> Option<String> {
        dirs::home_dir().and_then(|p| p.to_str().map(String::from))
    }

    // We do not support Windows configuration for now
    #[cfg(target_os = "windows")]
    fn get_home_path() -> Option<String> {
        None
    }

    fn default_config_path() -> PathBuf {
        match Self::get_home_path() {
            Some(path) => PathBuf::from(path),
            None => PathBuf::from("."),
        }
    }

    /// Write a default configuration file on the system
    fn create_default_config() -> Result<()> {
        let config = Configuration::default();
        let config_file = Self::get_home_path()
            .ok_or(Error::msg("Could not find home directory"))
            .map(|p| PathBuf::from(p))?;

        let full_config_path = config_file.join(".rik").join(CONFIG_FILE_NAME);

        std::fs::create_dir_all(full_config_path.parent().unwrap())?;
        std::fs::write(full_config_path, serde_yaml::to_string(&config)?)?;
        Ok(())
    }

    fn deserialize_or_default(config: Config, is_default_path: bool) -> Result<Configuration> {
        match config.try_deserialize::<Configuration>() {
            Ok(config) => Ok(config),
            // If the configuration is invalid, we throw an error about it
            Err(ConfigError::FileParse { uri, cause }) => Err(Error::msg(format!(
                "Could not parse configuration file: {}, reason: {}",
                uri.unwrap(),
                cause
            ))),
            // If any other error occurs (mostly because configuration doesn't exist), we create a default configuration file
            Err(_) if is_default_path => Self::create_default_config().and_then(|_| Self::load()),
            Err(e) => Err(Error::new(e)),
        }
    }

    pub fn load() -> Result<Self> {
        let config_file = Self::default_config_path()
            .join(".rik")
            .join(CONFIG_FILE_NAME)
            .to_string_lossy()
            .to_string();
>>>>>>> de6a08b5

        // Config won't throw any error in case no config is found (weird?)
        let mut config = Config::builder()
            // Configuration default location
            .add_source(File::new(config_file.as_str(), config::FileFormat::Yaml).required(false))
            .add_source(Environment::with_prefix("RIK").separator("_"));

        // Configuration file location provided by the user through env var
        match std::env::var(CONFIG_LOCATION_KEY) {
            Ok(key) => {
                config = config.add_source(File::new(key.as_str(), config::FileFormat::Yaml));
            }
            Err(_) => (),
        };

        match config.build() {
            Err(e) => Err(Error::new(e)),
            Ok(c) => Self::deserialize_or_default(c, std::env::var(CONFIG_LOCATION_KEY).is_err()),
        }
    }
}

#[cfg(test)]
mod tests {
    use super::*;
    use serial_test::serial;
    use std::io::Write;
    use tempfile::NamedTempFile;

    fn write_config_from_string(config: &str) -> NamedTempFile {
        let mut file = tempfile::NamedTempFile::new().unwrap();
        file.write_all(config.as_bytes()).unwrap();
        file
    }

    #[test]
    #[serial]
    fn provide_config_through_env() {
        std::env::set_var("RIK_CLUSTER_NAME", "test");
        std::env::set_var("RIK_CLUSTER_SERVER", "http://test.com");

        let config = Configuration::load().unwrap();

        assert_eq!(config.cluster.name, "test");
        assert_eq!(config.cluster.server, "http://test.com");
        std::env::remove_var("RIK_CLUSTER_NAME");
        std::env::remove_var("RIK_CLUSTER_SERVER");
    }

    #[test]
    #[serial]
    fn provide_config_default() {
        let config = Configuration::load().unwrap();
        assert_eq!(config.cluster.name, "rik.local");
        assert_eq!(config.cluster.server, "http://127.0.0.1:5000");
    }

    #[test]
    #[serial]
    fn provide_config_location_env() {
        let config_str = r#"
cluster:
    name: test
    server: http://test.com
        "#;
        let _config_file = write_config_from_string(config_str);
        let path = _config_file.path().to_string_lossy().to_string();

        std::env::set_var(CONFIG_LOCATION_KEY, path.clone());
        let config = Configuration::load().expect("Should be able to load configuration");
        assert_eq!(config.cluster.name, "test");
        assert_eq!(config.cluster.server, "http://test.com");
        std::env::remove_var(CONFIG_LOCATION_KEY);
    }
}<|MERGE_RESOLUTION|>--- conflicted
+++ resolved
@@ -32,18 +32,6 @@
 }
 
 impl Configuration {
-<<<<<<< HEAD
-    #[instrument(name = "Configuration::load")]
-    pub fn load() -> Result<Self> {
-        debug!("Loading configuration");
-        let default_config_path = match dirs::home_dir().and_then(|p| p.to_str().map(String::from))
-        {
-            Some(path) => Ok(path),
-            None => Err(Error::msg(
-                "Wrong operating system, cannont find home directory",
-            )),
-        };
-=======
     #[cfg(not(target_os = "windows"))]
     fn get_home_path() -> Option<String> {
         dirs::home_dir().and_then(|p| p.to_str().map(String::from))
@@ -97,7 +85,6 @@
             .join(CONFIG_FILE_NAME)
             .to_string_lossy()
             .to_string();
->>>>>>> de6a08b5
 
         // Config won't throw any error in case no config is found (weird?)
         let mut config = Config::builder()
