# Scheduler

## Main goal

The `scheduler` goal is to determine whether or not a workload can work on the cluster.
In the case a workload fits to a node, we send severals orders & informations to the node so
he can handle the needed workload. The controller can also determine in a first time, if a workload can be managed in the cluster, but
the scheduler has the **last word** on it. 

This service **must** be able at anytime, to request a delete or an update of a workload on a specific
node. These requests will be sent based on event the scheduler receive. The events are coming either from the controller or from a node.

The `scheduler` is a central point to the whole cluster communication. The service is able to filter
data coming from nodes and lift them up to the controller. By being a central point of communication
the `scheduler` can be considered as a [SPOF](https://en.wikipedia.org/wiki/Single_point_of_failure), 
considering that, this service must be able to recover from a crash **quickly** and **dynamically**.

**Features summary**:

* Allocate a workload to a node
* Request workload update 
* Request workload deletion
* Handle statistics & hardware informations from nodes
* Lift up informations from nodes to controller 
* Handle various events from nodes 

**Glossary:**

* Worker: entity managing workloads and managed by the scheduler & controller
* Workload: a unit of work needed to be deployed inside a worker
* Cluster: the whole architecture containing every single component of this project. 
* Server / Master: a server containing every administrative services (scheduler & controller)

---

## Architecture overview

![Architecture overview](./assets/arch_overview.png)


The `scheduler` domain is composed of two main services, which are composed of multiple components.
The main service is `scheduler` which communicate with the controller to know when to deploy a new
workload, update or delete one. The `watcher` is a service to determine whether or not a worker
is down or still up. It will also receive metrics & events coming from the workers and then redirect
them to the scheduler.

**Scheduler**

*The scheduler handles the whole logic of the scheduler by receiving events from the scheduler API. This API communicate
with either the controller and the watcher.*

Components:

* `scheduler/api`: API which receive and send requests to needed services
* `events/handler`: Depending on the type of API calls received, the event handler will redirect
the information to the proper sub-component.
* `workload/manager`: Process an event related to a workload getting down, to be destroyed or needs to be moved
* `workload/scheduler`: Process controller events needing to schedule a new workload on the cluster

**Watcher**

*The watcher is here to handle requests coming either from scheduler and nodes. It watch after nodes
in order to create events so the scheduler is warned as soon as a node is down.*

Components:

* `watcher/api`: API which receive and send requests to needed services
* `api/handler`: Handle API calls and redirect them properly
* `node/watcher`: Running continuous watch process to know when a node is down
* `cluster/monitor`: Handle API calls relative to statistics and nodes monitoring
* `cluster/state_save`: Save the current state of the cluster 

## Communication in the cluster 

There are mainly two solutions. Either having direct connections between components (HTTP, gRPC...) of the cluster or having
message queues where information is centralized.

The second solution can be a great improvement for scalability and performance as everything would be completely asynchronous. 
However, we need synchronous communication between internal services so make sure every information is properly received & understood.
That's why the first solution direct communication between major components is a good choice. The drawback of this solution is we have 
to write APIs for each component. 

On top of that, we will be using [gRPC](https://grpc.io/) for communication between components. It will be handy to use 
as API definitions are defined through [protoBuf](https://developers.google.com/protocol-buffers). 

There is an interrogation around the controller & scheduler communication. They may be in the same 
physical machine and not isolated one from another, so do we still need to use gRPC here ? Can't we 
use any other solution of communication, as we are on the same physical machine ?

The APIs exposed by our components must be defined through the need defined by the team 
[controller](#controller) and the team [node](#node)

---

## Watcher 

### Events 

Watcher will work with an etcd to store usual and non highly dynamical data.
The etcd will store:
 - Number of workers
 - workers alias (to improve/simplify communication)
 - worker properties (such as cpu, RAM, memory, etc)

Watcher is here to handle worker data, requesting it to the node manager/agent throught an API.
Watcher will store in RAM the actual state of each nodes (idle, running, reloading, crashing, etc) and can give this metrics to scheduler when needed. If a node crash/restart, watcher will update datas in etcd.
Watcher is the only point of communication with workers, it mean that he have to transfert scheduler instructions to the appropriate worker by resolving it using etcd alias name.

### Recovery in case of crash

<<<<<<< HEAD
Watcher self re-instanciate himself and get last data/metrics saved from etcd.
etcd make sense because it provide a key/value storage that can be roles based ( leaders can read write update and other can readonly ). Provide safe cold storage on disk and great performance, can handle event on change (well to couple with watcher or controller maybe ). etcd is shared by all server components (read only), so we can get state metrics directly from controller or scheduler if it make sense.
[source](https://www.ibm.com/cloud/learn/etcd)
=======
If the watcher die or crash, he will restart by himself or launched by the scheduler.
At loading, it ask in etcd all workers location, and for each, ask their actual state throught API, so all required data to work will be recovered.
>>>>>>> 100da8a2

---

## Authentication 

We discovered that a worker isn't created at the start of the cluster. Workers will dynamically register themselves into the cluster. 

I see two solutions:

- The worker registration is done with the controller which gives a token (or something like) to authenticate itself to the scheduler. So the scheduler must be able to verify to authentication token to ensure no security issue. 
- The worker registration is done with the scheduler, and the notification of a new worker is sent to the controller. 

The first solution can be tricky as it involve some more requests that the second. But with this solution the controller would be able to completly ban or handle workers registrations and so apply policies. It can also be done in the scheduler but I think it is out of our scope. 

The second is pretty simple to do, as we don't have to check a registration from the controller, we only have to register a worker and send a notification to the controller. As said above, I don't think handling the registration is in our scope. -- Alexandre

---

## 🎉 v0 Definition 

This definition is here to give a scope to what is needed in the V0 of the product. The following list isn't exhaustive and may change in the near future. 

*The V0 needs only a single worker and doesn't have a CLI.*

### Backlog 

- Communicate with the worker agent 
- Communicate with the controller
- Register / Unregister a worker
- Schedule / Unschedule a workload on the worker 
- Receive simple metrics from the worker
- Knowing whether the worker can handle a workload
- Lift up to the controller a workload when it gets stopped (expected or not)

## Schematic

![v0_schema](./assets/arch_v0.png)

### API Definition 


--- 

Following part is a list of questions needing answers.

## Controller

* What are the informations and events the controller needs to know about the cluster ?

## Networking 

- When are defined the networking rules and adressing over the network ? Also, does the networking modules are linked to the controller ? 
- In the V0 will be there any constraint from networking on scheduler ?<|MERGE_RESOLUTION|>--- conflicted
+++ resolved
@@ -108,14 +108,9 @@
 
 ### Recovery in case of crash
 
-<<<<<<< HEAD
 Watcher self re-instanciate himself and get last data/metrics saved from etcd.
 etcd make sense because it provide a key/value storage that can be roles based ( leaders can read write update and other can readonly ). Provide safe cold storage on disk and great performance, can handle event on change (well to couple with watcher or controller maybe ). etcd is shared by all server components (read only), so we can get state metrics directly from controller or scheduler if it make sense.
 [source](https://www.ibm.com/cloud/learn/etcd)
-=======
-If the watcher die or crash, he will restart by himself or launched by the scheduler.
-At loading, it ask in etcd all workers location, and for each, ask their actual state throught API, so all required data to work will be recovered.
->>>>>>> 100da8a2
 
 ---
 
