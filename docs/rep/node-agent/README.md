--- conflicted
+++ resolved
@@ -78,7 +78,6 @@
 
 ```json
 {
-<<<<<<< HEAD
     "appId": "nginx-56Ksl",
     "state": "RUNNING",
     "createdAt": 123456789, // Timestamp
@@ -90,65 +89,11 @@
         "repository": "https://example.com/repo",
         "version": "1.19.1"
     },
-=======
-  "appId": "nginx-56Ksl",
-  "state": "RUNNING",
-  "createdAt": 123456789, // Timestamp
-  "restartCount": 2,
-  "internalIp": "10.244.2.177",
-  "runsOn": "node-639d7",
-  "deployment": {
-    "app": "nginx",
-    "repository": "https://example.com",
-    "version": "1.19.1"
-  }
->>>>>>> ac7648d0
 }
 ```
 
 ## 4) Node Proxy
 
-<<<<<<< HEAD
-- Packets routing (TCP, UDP, SCTP)
-- Redirects entering trafic to the right app
-- Should be able to respond
+![Node Proxy schema](assets/nprx.png)
 
-<!-- ## App
-
-### Actions
-
-- Deploy
-
-    Deployment file example :
-    ```yaml
-    name: nginx
-    repo: https://example.com/nginx | /usr/share/nginx/html
-    version: 1.19.1
-    action: deploy
-    metadata:
-        name: app1
-    ```
-
-- List
-
-    ```sh
-    $ rik get apps
-    ```
-    ```
-    NAME          STATUS       AGE
-    helloworld    Completed    4h12m
-    ```
-
-- Destroy
-    ```sh
-    $ rik delete {app_name}
-    ```
-    ```
-    {app_name} deleted on {node_name}
-    ```
-     -->
-=======
-![](assets/nprx.png)
-
-The Node Proxy should be responsible of the communication between client and applications. It supports TCP, UP et SCTP protocol.
->>>>>>> ac7648d0
+The Node Proxy should be responsible of the communication between client and applications. It supports TCP, UP et SCTP protocol.